<project xmlns="http://maven.apache.org/POM/4.0.0" xmlns:xsi="http://www.w3.org/2001/XMLSchema-instance"
         xsi:schemaLocation="http://maven.apache.org/POM/4.0.0 http://maven.apache.org/xsd/maven-4.0.0.xsd">
    <modelVersion>4.0.0</modelVersion>

    <groupId>de.stklcode.jvault</groupId>
    <artifactId>jvault-connector</artifactId>
<<<<<<< HEAD
    <version>1.2.0-SNAPSHOT</version>
=======
    <version>1.1.6-SNAPSHOT</version>
>>>>>>> 0f302af3

    <packaging>jar</packaging>

    <name>jVaultConnector</name>
    <description>Connector artifact for Hashicorp's Vault secret management</description>
    <url>https://jvault.stklcode.de</url>
    <inceptionYear>2016</inceptionYear>

    <licenses>
        <license>
            <name>Apache License 2.0</name>
            <url>https://www.apache.org/licenses/LICENSE-2.0.html</url>
            <distribution>repo</distribution>
        </license>
    </licenses>

    <developers>
        <developer>
            <name>Stefan Kalscheuer</name>
            <email>stefan@stklcode.de</email>
            <timezone>Europe/Berlin</timezone>
        </developer>
    </developers>

    <scm>
        <connection>scm:git:git://github.com/stklcode/jvaultconnector.git</connection>
        <developerConnection>scm:git:git@github.com:stklcode/jvaultconnector.git</developerConnection>
        <url>https://github.com/stklcode/jvaultconnector</url>
    </scm>

    <issueManagement>
        <system>GitHub Issues</system>
        <url>https://github.com/stklcode/jvaultconnector/issues</url>
    </issueManagement>

    <properties>
        <project.build.sourceEncoding>UTF-8</project.build.sourceEncoding>
        <argLine></argLine>
    </properties>

    <dependencies>
        <dependency>
            <groupId>com.fasterxml.jackson.core</groupId>
            <artifactId>jackson-databind</artifactId>
            <version>2.16.0</version>
        </dependency>
        <dependency>
            <groupId>com.fasterxml.jackson.datatype</groupId>
            <artifactId>jackson-datatype-jsr310</artifactId>
            <version>2.15.2</version>
        </dependency>

        <dependency>
            <groupId>org.junit.jupiter</groupId>
            <artifactId>junit-jupiter</artifactId>
            <version>5.10.1</version>
            <scope>test</scope>
        </dependency>
        <dependency>
            <groupId>org.mockito</groupId>
            <artifactId>mockito-core</artifactId>
            <version>5.7.0</version>
            <scope>test</scope>
        </dependency>
        <dependency>
            <groupId>com.github.stefanbirkner</groupId>
            <artifactId>system-lambda</artifactId>
            <version>1.2.1</version>
            <scope>test</scope>
        </dependency>
        <dependency>
            <groupId>org.wiremock</groupId>
            <artifactId>wiremock</artifactId>
            <version>3.3.1</version>
            <scope>test</scope>
        </dependency>
        <dependency>
            <groupId>commons-io</groupId>
            <artifactId>commons-io</artifactId>
            <version>2.15.0</version>
            <scope>test</scope>
        </dependency>
        <dependency>
            <groupId>nl.jqno.equalsverifier</groupId>
            <artifactId>equalsverifier</artifactId>
            <version>3.15.3</version>
            <scope>test</scope>
        </dependency>
        <dependency>
            <groupId>org.awaitility</groupId>
            <artifactId>awaitility</artifactId>
            <version>4.2.0</version>
            <scope>test</scope>
        </dependency>
    </dependencies>

    <build>
        <pluginManagement>
            <plugins>
                <plugin>
                    <groupId>org.apache.maven.plugins</groupId>
                    <artifactId>maven-compiler-plugin</artifactId>
                    <version>3.11.0</version>
                    <configuration>
                        <source>11</source>
                        <target>11</target>
                    </configuration>
                </plugin>
                <plugin>
                    <groupId>org.apache.maven.plugins</groupId>
                    <artifactId>maven-clean-plugin</artifactId>
                    <version>3.3.2</version>
                </plugin>
                <plugin>
                    <groupId>org.apache.maven.plugins</groupId>
                    <artifactId>maven-deploy-plugin</artifactId>
                    <version>3.1.1</version>
                </plugin>
                <plugin>
                    <groupId>org.apache.maven.plugins</groupId>
                    <artifactId>maven-failsafe-plugin</artifactId>
                    <version>3.2.2</version>
                    <configuration>
                        <argLine>
                            @{argLine}
                            --add-opens de.stklcode.jvault.connector/de.stklcode.jvault.connector.test=com.fasterxml.jackson.databind
                        </argLine>
                    </configuration>
                </plugin>
                <plugin>
                    <groupId>org.apache.maven.plugins</groupId>
                    <artifactId>maven-install-plugin</artifactId>
                    <version>3.1.1</version>
                </plugin>
                <plugin>
                    <groupId>org.apache.maven.plugins</groupId>
                    <artifactId>maven-jar-plugin</artifactId>
                    <version>3.3.0</version>
                    <configuration>
                        <archive>
                            <manifestEntries>
                                <Automatic-Module-Name>de.stklcode.jvault.connector</Automatic-Module-Name>
                            </manifestEntries>
                        </archive>
                    </configuration>
                </plugin>
                <plugin>
                    <groupId>org.apache.maven.plugins</groupId>
                    <artifactId>maven-resources-plugin</artifactId>
                    <version>3.3.1</version>
                </plugin>
                <plugin>
                    <groupId>org.apache.maven.plugins</groupId>
                    <artifactId>maven-source-plugin</artifactId>
                    <version>3.3.0</version>
                </plugin>
                <plugin>
                    <groupId>org.apache.maven.plugins</groupId>
                    <artifactId>maven-surefire-plugin</artifactId>
                    <version>3.2.2</version>
                    <configuration>
                        <argLine>
                            @{argLine}
                            --add-opens java.base/java.util=ALL-UNNAMED
                            --add-opens de.stklcode.jvault.connector/de.stklcode.jvault.connector=ALL-UNNAMED
                            --add-opens de.stklcode.jvault.connector/de.stklcode.jvault.connector.exception=ALL-UNNAMED
                            --add-opens de.stklcode.jvault.connector/de.stklcode.jvault.connector.model=ALL-UNNAMED
                            --add-opens de.stklcode.jvault.connector/de.stklcode.jvault.connector.model.response=ALL-UNNAMED
                            --add-opens de.stklcode.jvault.connector/de.stklcode.jvault.connector.model.response.embedded=ALL-UNNAMED
                            --add-opens de.stklcode.jvault.connector/de.stklcode.jvault.connector.test=com.fasterxml.jackson.databind
                            --add-opens de.stklcode.jvault.connector/de.stklcode.jvault.connector.test=com.fasterxml.jackson.datatype.jsr310
                        </argLine>
                    </configuration>
                </plugin>
                <plugin>
                    <groupId>org.jacoco</groupId>
                    <artifactId>jacoco-maven-plugin</artifactId>
                    <version>0.8.11</version>
                </plugin>
                <plugin>
                    <groupId>org.sonarsource.scanner.maven</groupId>
                    <artifactId>sonar-maven-plugin</artifactId>
                    <version>3.10.0.2594</version>
                </plugin>
            </plugins>
        </pluginManagement>
    </build>

    <profiles>
        <profile>
            <id>sources</id>
            <activation>
                <activeByDefault>false</activeByDefault>
            </activation>
            <build>
                <plugins>
                    <plugin>
                        <groupId>org.apache.maven.plugins</groupId>
                        <artifactId>maven-source-plugin</artifactId>
                        <executions>
                            <execution>
                                <id>attach-sources</id>
                                <goals>
                                    <goal>jar-no-fork</goal>
                                </goals>
                            </execution>
                        </executions>
                    </plugin>
                </plugins>
            </build>
        </profile>

        <profile>
            <id>javadoc</id>
            <activation>
                <activeByDefault>false</activeByDefault>
            </activation>
            <build>
                <plugins>
                    <plugin>
                        <groupId>org.apache.maven.plugins</groupId>
                        <artifactId>maven-javadoc-plugin</artifactId>
                        <version>3.6.2</version>
                        <configuration>
                            <source>11</source>
                        </configuration>
                        <executions>
                            <execution>
                                <id>attach-javadocs</id>
                                <goals>
                                    <goal>jar</goal>
                                </goals>
                            </execution>
                        </executions>
                    </plugin>
                </plugins>
            </build>
        </profile>

        <profile>
            <id>sign</id>
            <build>
                <plugins>
                    <plugin>
                        <groupId>org.apache.maven.plugins</groupId>
                        <artifactId>maven-gpg-plugin</artifactId>
                        <version>3.1.0</version>
                        <executions>
                            <execution>
                                <id>sign-artifacts</id>
                                <phase>verify</phase>
                                <goals>
                                    <goal>sign</goal>
                                </goals>
                                <configuration>
                                    <keyname>${gpg.keyname}</keyname>
                                </configuration>
                            </execution>
                        </executions>
                    </plugin>
                </plugins>
            </build>
        </profile>

        <profile>
            <id>coverage</id>
            <build>
                <plugins>
                    <plugin>
                        <groupId>org.jacoco</groupId>
                        <artifactId>jacoco-maven-plugin</artifactId>
                        <executions>
                            <execution>
                                <id>default-prepare-agent</id>
                                <goals>
                                    <goal>prepare-agent</goal>
                                </goals>
                            </execution>
                            <execution>
                                <id>default-report</id>
                                <goals>
                                    <goal>report</goal>
                                </goals>
                            </execution>
                        </executions>
                    </plugin>
                </plugins>
            </build>
        </profile>

        <profile>
            <id>integration-test</id>
            <build>
                <plugins>
                    <plugin>
                        <groupId>org.apache.maven.plugins</groupId>
                        <artifactId>maven-failsafe-plugin</artifactId>
                        <executions>
                            <execution>
                                <goals>
                                    <goal>integration-test</goal>
                                    <goal>verify</goal>
                                </goals>
                            </execution>
                        </executions>
                    </plugin>
                </plugins>
            </build>
        </profile>

        <profile>
            <id>dependency-check</id>
            <build>
                <plugins>
                    <plugin>
                        <groupId>org.owasp</groupId>
                        <artifactId>dependency-check-maven</artifactId>
                        <version>9.0.0</version>
                        <configuration>
                            <nvdApiKey>${env.NVD_API_KEY}</nvdApiKey>
                        </configuration>
                        <executions>
                            <execution>
                                <goals>
                                    <goal>check</goal>
                                </goals>
                            </execution>
                        </executions>
                    </plugin>
                </plugins>
            </build>
        </profile>

        <profile>
            <id>sonatype</id>
            <distributionManagement>
                <repository>
                    <id>ossrh</id>
                    <url>https://oss.sonatype.org/service/local/staging/deploy/maven2/</url>
                </repository>
                <snapshotRepository>
                    <id>ossrh</id>
                    <url>https://oss.sonatype.org/content/repositories/snapshots</url>
                </snapshotRepository>
            </distributionManagement>
        </profile>

        <profile>
            <id>local</id>
            <distributionManagement>
                <repository>
                    <id>stklcode</id>
                    <url>${dist.repo.local}</url>
                </repository>
                <snapshotRepository>
                    <id>stklcode</id>
                    <url>${dist.repo.local.snapshot}</url>
                </snapshotRepository>
            </distributionManagement>
        </profile>
    </profiles>
</project><|MERGE_RESOLUTION|>--- conflicted
+++ resolved
@@ -4,11 +4,7 @@
 
     <groupId>de.stklcode.jvault</groupId>
     <artifactId>jvault-connector</artifactId>
-<<<<<<< HEAD
     <version>1.2.0-SNAPSHOT</version>
-=======
-    <version>1.1.6-SNAPSHOT</version>
->>>>>>> 0f302af3
 
     <packaging>jar</packaging>
 
@@ -58,7 +54,7 @@
         <dependency>
             <groupId>com.fasterxml.jackson.datatype</groupId>
             <artifactId>jackson-datatype-jsr310</artifactId>
-            <version>2.15.2</version>
+            <version>2.16.0</version>
         </dependency>
 
         <dependency>
