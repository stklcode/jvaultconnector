--- conflicted
+++ resolved
@@ -53,11 +53,7 @@
  */
 @Tag("online")
 public class HTTPVaultConnectorTest {
-<<<<<<< HEAD
-    private static String VAULT_VERSION = "1.3.0";  // the vault version this test is supposed to run against
-=======
     private static String VAULT_VERSION = "1.4.0";  // the vault version this test is supposed to run against
->>>>>>> aab76273
     private static final String KEY1 = "E38bkCm0VhUvpdCKGQpcohhD9XmcHJ/2hreOSY019Lho";
     private static final String KEY2 = "O5OHwDleY3IiPdgw61cgHlhsrEm6tVJkrxhF6QAnILd1";
     private static final String KEY3 = "mw7Bm3nbt/UWa/juDjjL2EPQ04kiJ0saC5JEXwJvXYsB";
