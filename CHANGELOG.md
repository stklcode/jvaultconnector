<<<<<<< HEAD
## unreleased

### Breaking
* Requires Java 11 or later

### Removal
* Remove deprecated `VaultConnectorFactory` in favor of `VaultConnectorBuilder` with identical API

### Improvements
* Use pre-sized map objects for fixed-size payloads
* Remove Apache HTTP Client dependency in favor of Java 11 HTTP
=======
## 0.9.4 (2021-06-06)

### Deprecations
* `AppRole.Builder#wit0hTokenPeriod()` is deprecated in favor of `#withTokenPeriod()` (#49)

### Improvements
* Minor dependency updates
>>>>>>> 5f9950e0

### Test
* Tested against Vault 1.7.2

<<<<<<< HEAD

=======
>>>>>>> 5f9950e0
## 0.9.3 (2021-04-02)

### Improvements
* Use pre-sized map objects for fixed-size payloads
* Minor dependency updates
* Unit test adjustments for JDK 16 build environments

### Test
* Tested against Vault 1.7.0

## 0.9.2 (2021-01-24)

### Fixes
* Only initialize custom trust managers, if CA certificate is actually provided (#43)

### Improvements
* Minor dependency updates

## 0.9.1 (2021-01-03)

### Improvements
* Dependency updates

### Test
* Tested against Vault 1.6.1

## 0.9.0 (2020-04-29)

### Fixes
* Correctly parse Map field for token metadata (#34)
* Correctly map token policies on token lookup (#35)

### Features
* Support for token types (#26)
* Support for token role handling (#27) (#37)

### Improvements
* Added `entity_id`, `token_policies`, `token_type` and `orphan` flags to auth response
* Added `entity_id`, `expire_time`, `explicit_max_ttl`, `issue_time`, `renewable` and `type` flags to token data
* Added `explicit_max_ttl`, `period` and `entity_alias` flags to _Token_ model (#41)
* Added `enable_local_secret_ids`, `token_bound_cidrs`, `token_explicit_max_ttl`, `token_no_default_policy`, 
  `token_num_uses`, `token_period` and `token_type` flags to _AppRole_ model
* Minor dependency updates

### Deprecations
* `AppRole#getPolicies()` and `#setPolicies()` are deprecated in favor of `#getTokenPolicies()` and `#setTokenPolicies()`
* `AppRole#getPeriod()` is deprecated in favor of `#getTokenPeriod()`
* `AppRoleBuilder` and `TokenBuilder` in favor of `AppRole.Builder` and `Token.Builder`
* All-arg constructors of `AppRole` and `Token` in favor of `.builder()....build()` introduced in 0.8

### Removals
* Deprecated methods `AppRole#getBoundCidrList()`, `#setBoundCidrList()` and `getBoundCidrListString()` have been removed.

### Test
* Tested against Vault 1.4.0


## 0.8.2 (2019-10-20)

### Fixes
* Fixed token lookup (#31) 

### Improvements
* Updated dependencies

## 0.8.1 (2019-08-16)
### Fixes
* Removed compile dependency to JUnit library (#30) 

### Improvements
* Updated dependencies

### Test
* Tested against Vault 1.2.2

## 0.8.0 (2019-03-24)
### Breaking
* Moved Maven artifact to `de.stklcode.jvault:jvault-connector` (#28)
* Removed support for `HTTPVaultConnectorFactory#withSslContext()` in favor of `#withTrustedCA()` due to

### Features
* Support for KV version 2 secret engine (#16)
* Ability to pass custom mount point to KV v2 read/write methods (#25)

### Improvements
* refactoring of the internal SSL handling (#17)
* `VaultConnector` extends `java.io.Serializable` (#19)
* Added missing flags to `SealResponse` (#20)
* Added replication flags to `HealthResponse` (#21)
* Enforce TLS 1.2 by default with option to override (#22)
* Build environment and tests now compatible with Java 10
* Updated dependencies to fix vulnerabilities (i.e. CVE-2018-7489)
* New static method `Token.builder()` to get token builder instance
* New static method `AppRole.builder()` to get AppRole builder instance

### Deprecation
* `VaultConnectorFactory` is deprecated in favor of `VaultConnectorBuilder` with identical API (#18)
* `AppRoleBuilder#withBoundCidrList(List)` is deprecated in favor of `AppRoleBuilder#withSecretIdBoundCidrs(List)` (#24)


## 0.7.1 (2018-03-17)
### Improvements
* Added automatic module name for JPMS compatibility
* Minor dependency updates

### Test
* Tested against Vault 0.9.5


## 0.7.0 (2017-10-03)
### Features
* Retrieval of health status via `getHealth()` (#15)

### Improvements
* `seal()`, `unseal()` are now `void` and throw Exception on error (#12)
* Adaptation to Vault 0.8 endpoints for `renew` and `revoke`, **breaking** 0.7 compatibility (#11)

### Removed
* Removed deprecated `listAppRoleSecretss()` (use `listAppRoleSecrets()`) (#14)

### Test
* Tested against Vault 0.8.3


## 0.6.2 [2017-08-19]
### Fixes
* Prevent potential NPE on SecretResponse getter
* Removed stack traces on PUT request and response deserialization (#13)

### Improvements
* Fields of InvalidResposneException made final

### Deprecation
* `listAppRoleSecretss()` in favor of `listAppRoleSecrets()` (#14)

### Test
* Tested against Vault 0.8.1, increased coverage


## 0.6.1 (2017-08-02)
### Fixes
* `TokenModel.getPassword()` returned username instead of password
* `TokenModel.getUsername()` and `getPassword()` could produce NPE in multithreaded environments
* `TokenData.getCreatinTtl()` renamed to `getCreationTtl()` (typo fix)

### Test
* Tested against Vault 0.7.3


## 0.6.0 (2017-05-12)
### Features
* Initialization from environment variables using `fromEnv()` in factory (#8)
* Automatic authentication with `buildAndAuth()`
* Custom timeout and number of retries (#9)
* Connector implements `AutoCloseable`

### Fixes
* `SecretResponse` does not throw NPE on `get(key)` and `getData()`

### Test 
* Tested against Vault 0.7.2


## 0.5.0 (2017-03-18)
### Features
* Convenience methods for DB credentials (#7)

### Fixes
* Minor bugfix in TokenBuilder

### Deprecation
* `SecretResponse.getValue()` deprecated

### Test
* Tested against Vault 0.7.0


## 0.4.1 [2016-12-24]
### Fixes
* Factory Null-tolerant for trusted certificate (#6)

### Test
* StackTraces tested for secret leaks
* Tested against Vault 0.6.4


## 0.4.0 (2016-11-06)
### Features
* Option to provide a trusted CA certificate (#2)
* Deletion, revocation and renewal of secrets (#3)
* Token creation (#4)
* AppRole auth backend supported (#5)

### Improvements
* Support for complex secrets

### Deprecation
* App-ID backend marked as deprecated


## 0.3.0 (2016-10-07)
### Features
* Retrieval of JSON objects (#1)

### Test
* Tested against Vault 0.6.2


## 0.2.0 (2016-09-01)
### Improvements
* Dependecies updated and CommonsIO removed

### Fixes
* Fixed auth backend detection for Vault 0.6.1

### Test
* Tested against Vault 0.6.1


## 0.1.1 (2016-06-20)
### Fixes
* Check for "permission denied" without status code 400 instead of 403

### Test
* Tested against Vault 0.6.0


## 0.1.0 (2016-03-29)
* First release<|MERGE_RESOLUTION|>--- conflicted
+++ resolved
@@ -1,4 +1,3 @@
-<<<<<<< HEAD
 ## unreleased
 
 ### Breaking
@@ -10,7 +9,8 @@
 ### Improvements
 * Use pre-sized map objects for fixed-size payloads
 * Remove Apache HTTP Client dependency in favor of Java 11 HTTP
-=======
+
+
 ## 0.9.4 (2021-06-06)
 
 ### Deprecations
@@ -18,15 +18,10 @@
 
 ### Improvements
 * Minor dependency updates
->>>>>>> 5f9950e0
 
 ### Test
 * Tested against Vault 1.7.2
 
-<<<<<<< HEAD
-
-=======
->>>>>>> 5f9950e0
 ## 0.9.3 (2021-04-02)
 
 ### Improvements
