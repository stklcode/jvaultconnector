--- conflicted
+++ resolved
@@ -1,4 +1,3 @@
-<<<<<<< HEAD
 ## unreleased
 
 ### Breaking
@@ -20,7 +19,7 @@
 ### Test
 * Tested against Vault 1.8.3
 
-=======
+
 ## 0.9.5 (2021-07-28)
 
 ### Deprecations
@@ -35,7 +34,6 @@
 
 ### Test
 * Tested against Vault 1.8.0
->>>>>>> bbceee35
 
 ## 0.9.4 (2021-06-06)
 
