--- conflicted
+++ resolved
@@ -4,20 +4,8 @@
 steps:
   - name: compile
     image: maven:3-jdk-11
-<<<<<<< HEAD
-    environment:
-      VAULT_VERSION: 1.3.0
-    commands:
-      - curl -o vault_1.3.0_linux_amd64.zip https://releases.hashicorp.com/vault/1.3.0/vault_1.3.0_linux_amd64.zip
-      - curl -s https://releases.hashicorp.com/vault/1.3.0/vault_1.3.0_SHA256SUMS | grep linux_amd64 | sha256sum -c
-      - unzip vault_1.3.0_linux_amd64.zip
-      - rm vault_1.3.0_linux_amd64.zip
-      - mv vault /bin/
-      - mvn clean test
-=======
     commands:
       - mvn clean compile
->>>>>>> aab76273
     when:
       branch:
         - master
